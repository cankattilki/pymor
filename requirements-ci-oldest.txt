--- conflicted
+++ resolved
@@ -14,9 +14,9 @@
     # via jupyter-server
 argon2-cffi-bindings==21.2.0
     # via argon2-cffi
-arrow==1.2.3
+arrow==1.3.0
     # via isoduration
-astroid==2.15.7
+astroid==3.0.1
     # via sphinx-autoapi
 asttokens==2.4.0
     # via stack-data
@@ -29,7 +29,7 @@
     #   jupyter-cache
     #   pytest-notebook
     #   referencing
-babel==2.12.1
+babel==2.13.0
     # via
     #   jupyterlab-server
     #   sphinx
@@ -41,13 +41,13 @@
     # via
     #   nbconvert
     #   sphinx-material
-bleach==6.0.0
+bleach==6.1.0
     # via nbconvert
 certifi==2023.7.22
     # via requests
-cffi==1.15.1
+cffi==1.16.0
     # via argon2-cffi-bindings
-charset-normalizer==3.2.0
+charset-normalizer==3.3.0
     # via requests
 click==8.1.7
     # via
@@ -61,18 +61,13 @@
     #   ipywidgets
 contourpy==1.1.1
     # via matplotlib
-<<<<<<< HEAD
-coverage[toml]==7.3.1
-    # via pytest-cov
-=======
-coverage[toml]==7.3.0
+coverage[toml]==7.3.2
     # via
     #   coverage
     #   pytest-cov
->>>>>>> f8389179
 css-html-js-minify==2.5.5
     # via sphinx-material
-cycler==0.11.0
+cycler==0.12.1
     # via matplotlib
 debugpy==1.8.0
     # via ipykernel
@@ -105,9 +100,9 @@
     #   anyio
     #   hypothesis
     #   pytest
-executing==1.2.0
+executing==2.0.0
     # via stack-data
-fastjsonschema==2.18.0
+fastjsonschema==2.18.1
     # via nbformat
 fonttools==4.43.1
     # via matplotlib
@@ -115,11 +110,11 @@
     # via jsonschema
 gitdb==4.0.10
     # via gitpython
-gitpython==3.1.37
+gitpython==3.1.40
     # via nbdime
 gmsh==4.11.1
     # via pymor (pyproject.toml)
-greenlet==2.0.2
+greenlet==3.0.0
     # via sqlalchemy
 hypothesis[numpy,pytest]==6.56.3
     # via
@@ -163,7 +158,7 @@
     # via pymor (pyproject.toml)
 ipyparallel==8.6.1
     # via pymor (pyproject.toml)
-ipython==8.12.2
+ipython==8.12.3
     # via
     #   dune-xt
     #   ipykernel
@@ -181,7 +176,7 @@
     #   pymor (pyproject.toml)
 isoduration==20.11.0
     # via jsonschema
-jedi==0.19.0
+jedi==0.19.1
     # via ipython
 jinja2==3.1.2
     # via
@@ -207,13 +202,13 @@
     # via jsonschema
 jupyter-cache==0.6.1
     # via myst-nb
-jupyter-client==8.3.1
+jupyter-client==8.4.0
     # via
     #   ipykernel
     #   ipyparallel
     #   jupyter-server
     #   nbclient
-jupyter-core==5.3.1
+jupyter-core==5.4.0
     # via
     #   ipykernel
     #   jupyter-client
@@ -221,11 +216,11 @@
     #   jupyterlab
     #   nbconvert
     #   nbformat
-jupyter-events==0.7.0
+jupyter-events==0.8.0
     # via jupyter-server
 jupyter-lsp==2.2.0
     # via jupyterlab
-jupyter-server==2.7.3
+jupyter-server==2.8.0
     # via
     #   jupyter-lsp
     #   jupyter-server-mathjax
@@ -239,11 +234,11 @@
     # via nbdime
 jupyter-server-terminals==0.4.4
     # via jupyter-server
-jupyterlab==4.0.6
+jupyterlab==4.0.7
     # via
     #   notebook
     #   pymor (pyproject.toml)
-jupyterlab-myst==2.0.2
+jupyterlab-myst==2.1.0
     # via pymor (pyproject.toml)
 jupyterlab-pygments==0.2.2
     # via nbconvert
@@ -262,8 +257,6 @@
     # via matplotlib
 latexcodec==2.0.1
     # via pybtex
-lazy-object-proxy==1.9.0
-    # via astroid
 lxml==4.9.3
     # via
     #   dune-xt
@@ -278,11 +271,7 @@
     # via
     #   jinja2
     #   nbconvert
-<<<<<<< HEAD
-matplotlib==3.7.3
-=======
 matplotlib==3.6.2
->>>>>>> f8389179
     # via
     #   -r requirements-ci-oldest-pins.in
     #   dune-xt
@@ -299,13 +288,13 @@
     # via markdown-it-py
 meshio==5.3.4
     # via pymor (pyproject.toml)
-mistune==3.0.1
+mistune==3.0.2
     # via nbconvert
 mkl==2023.2.0
     # via ngsolve
-mpi4py==3.1.4
-    # via pymor (pyproject.toml)
-msgpack==1.0.6
+mpi4py==3.1.5
+    # via pymor (pyproject.toml)
+msgpack==1.0.7
     # via k3d
 myst-nb==0.17.2
     # via pymor (pyproject.toml)
@@ -317,7 +306,7 @@
     #   myst-nb
     #   nbconvert
     #   pytest-notebook
-nbconvert==7.8.0
+nbconvert==7.9.2
     # via jupyter-server
 nbdime==3.2.1
     # via pytest-notebook
@@ -334,11 +323,11 @@
     # via
     #   ipykernel
     #   nbclient
-netgen-mesher==6.2.2304
+netgen-mesher==6.2.2305
     # via ngsolve
-ngsolve==6.2.2304
-    # via pymor (pyproject.toml)
-notebook==7.0.4
+ngsolve==6.2.2305
+    # via pymor (pyproject.toml)
+notebook==7.0.6
     # via pymor (pyproject.toml)
 notebook-shim==0.2.3
     # via
@@ -361,7 +350,7 @@
     #   slycot
 overrides==7.4.0
     # via jupyter-server
-packaging==23.1
+packaging==23.2
     # via
     #   ipykernel
     #   jupyter-server
@@ -383,14 +372,14 @@
     #   ipython
 pickleshare==0.7.5
     # via ipython
-pillow==10.0.1
+pillow==10.1.0
     # via
     #   ipympl
     #   matplotlib
     #   pymor (pyproject.toml)
 pkgutil-resolve-name==1.3.10
     # via jsonschema
-platformdirs==3.10.0
+platformdirs==3.11.0
     # via jupyter-core
 pluggy==1.3.0
     # via pytest
@@ -398,7 +387,7 @@
     # via jupyter-server
 prompt-toolkit==3.0.39
     # via ipython
-psutil==5.9.5
+psutil==5.9.6
     # via
     #   ipykernel
     #   ipyparallel
@@ -434,11 +423,11 @@
     # via pymor (pyproject.toml)
 pyparsing==3.1.1
     # via matplotlib
-pyside6==6.5.2
-    # via pymor (pyproject.toml)
-pyside6-addons==6.5.2
+pyside6==6.6.0
+    # via pymor (pyproject.toml)
+pyside6-addons==6.6.0
     # via pyside6
-pyside6-essentials==6.5.2
+pyside6-essentials==6.6.0
     # via
     #   pyside6
     #   pyside6-addons
@@ -451,7 +440,7 @@
     #   pytest-notebook
 pytest-cov==4.1.0
     # via pymor (pyproject.toml)
-pytest-datadir==1.4.1
+pytest-datadir==1.5.0
     # via pymor (pyproject.toml)
 pytest-notebook==0.8.1
     # via pymor (pyproject.toml)
@@ -503,9 +492,9 @@
     # via
     #   jsonschema
     #   jupyter-events
-rich==13.5.3
+rich==13.6.0
     # via meshio
-rpds-py==0.10.3
+rpds-py==0.10.6
     # via
     #   jsonschema
     #   referencing
@@ -521,7 +510,7 @@
     #   scikit-fem
 send2trash==1.8.2
     # via jupyter-server
-shiboken6==6.5.2
+shiboken6==6.6.0
     # via
     #   pyside6
     #   pyside6-addons
@@ -574,9 +563,9 @@
     # via sphinx
 sphinxcontrib-serializinghtml==1.1.5
     # via sphinx
-sqlalchemy==2.0.21
+sqlalchemy==2.0.22
     # via jupyter-cache
-stack-data==0.6.2
+stack-data==0.6.3
     # via ipython
 tabulate==0.9.0
     # via jupyter-cache
@@ -611,7 +600,7 @@
     #   terminado
 tqdm==4.66.1
     # via ipyparallel
-traitlets==5.10.0
+traitlets==5.11.2
     # via
     #   comm
     #   ipykernel
@@ -634,6 +623,8 @@
     # via k3d
 typer==0.9.0
     # via pymor (pyproject.toml)
+types-python-dateutil==2.8.19.14
+    # via arrow
 typing-extensions==4.8.0
     # via
     #   astroid
@@ -651,11 +642,11 @@
     #   sphinx-autoapi
 uri-template==1.3.0
     # via jsonschema
-urllib3==2.0.5
+urllib3==2.0.7
     # via requests
 vtk==9.2.6
     # via dune-xt
-wcwidth==0.2.6
+wcwidth==0.2.8
     # via prompt-toolkit
 webcolors==1.13
     # via jsonschema
@@ -663,12 +654,10 @@
     # via
     #   bleach
     #   tinycss2
-websocket-client==1.6.3
+websocket-client==1.6.4
     # via jupyter-server
 widgetsnbextension==4.0.9
     # via ipywidgets
-wrapt==1.15.0
-    # via astroid
 xmljson==0.2.1
     # via
     #   dune-xt

# This file is part of the pyMOR project (https://www.pymor.org).
# Copyright pyMOR developers and contributors. All rights reserved.
# License: BSD 2-Clause License (https://opensource.org/licenses/BSD-2-Clause)

from pymor.core.config import config
config.require('TORCH')


import numpy as np

import torch
import torch.nn as nn

from pymor.core.base import BasicObject
from pymor.models.interface import Model
from pymor.operators.constructions import ZeroOperator
from pymor.vectorarrays.numpy import NumpyVectorSpace


class BaseNeuralNetworkModel(Model):
    """Base class for models that use artificial neural networks.

    This class implements the scaling methods for inputs and outputs/targets of
    neural networks.
    """

    def _scale_input(self, i):
        if (self.scaling_parameters.get('min_inputs') is not None
           and self.scaling_parameters.get('max_inputs') is not None):
            return ((torch.DoubleTensor(i) - self.scaling_parameters['min_inputs'])
                    / (self.scaling_parameters['max_inputs'] - self.scaling_parameters['min_inputs']))
        return i

    def _scale_target(self, i):
        if (self.scaling_parameters.get('min_targets') is not None
           and self.scaling_parameters.get('max_targets') is not None):
            return (torch.DoubleTensor(i) * (self.scaling_parameters['max_targets']
                                             - self.scaling_parameters['min_targets'])
                    + self.scaling_parameters['min_targets'])
        return i


class NeuralNetworkModel(BaseNeuralNetworkModel):
    """Class for models of stationary problems that use artificial neural networks.

    This class implements a |Model| that uses a neural network for solving.

    Parameters
    ----------
    neural_network
        The neural network that approximates the mapping from parameter space
        to solution space. Should be an instance of
        :class:`~pymor.models.neural_network.FullyConnectedNN` with input size that
        matches the (total) number of parameters and output size equal to the
        dimension of the reduced space.
    parameters
        |Parameters| of the reduced order model (the same as used in the full-order
        model).
    scaling_parameters
        Dict of tensors that determine how to scale inputs before passing them
        through the neural network and outputs after obtaining them from the
        neural network. If not provided or each entry is `None`, no scaling is
        applied. Required keys are `'min_inputs'`, `'max_inputs'`, `'min_targets'`,
        and `'max_targets'`.
    output_functional
        |Operator| mapping a given solution to the model output. In many applications,
        this will be a |Functional|, i.e. an |Operator| mapping to scalars.
        This is not required, however.
    products
        A dict of inner product |Operators| defined on the discrete space the
        problem is posed on. For each product with key `'x'` a corresponding
        attribute `x_product`, as well as a norm method `x_norm` is added to
        the model.
    error_estimator
        An error estimator for the problem. This can be any object with
        an `estimate_error(U, mu, m)` method. If `error_estimator` is
        not `None`, an `estimate_error(U, mu)` method is added to the
        model which will call `error_estimator.estimate_error(U, mu, self)`.
    visualizer
        A visualizer for the problem. This can be any object with
        a `visualize(U, m, ...)` method. If `visualizer`
        is not `None`, a `visualize(U, *args, **kwargs)` method is added
        to the model which forwards its arguments to the
        visualizer's `visualize` method.
    name
        Name of the model.
    """

    def __init__(self, neural_network, parameters={}, scaling_parameters={},
                 output_functional=None, products=None, error_estimator=None,
                 visualizer=None, name=None):

        super().__init__(products=products, error_estimator=error_estimator,
                         visualizer=visualizer, name=name)

        self.__auto_init(locals())
        self.solution_space = NumpyVectorSpace(neural_network.output_dimension)
        output_functional = output_functional or ZeroOperator(NumpyVectorSpace(0), self.solution_space)
        assert output_functional.source == self.solution_space
        self.dim_output = output_functional.range.dim

    def _compute_solution(self, mu=None, **kwargs):

        # convert the parameter `mu` into a form that is usable in PyTorch
        converted_input = torch.DoubleTensor(mu.to_numpy())
        converted_input = self._scale_input(converted_input)
        # obtain (reduced) coordinates by forward pass of the parameter values
        # through the neural network
        U = self.neural_network(converted_input).data.numpy()
        U = self._scale_target(U)
        # convert plain numpy array to element of the actual solution space
        U = self.solution_space.make_array(U)

        return U


class NeuralNetworkStatefreeOutputModel(BaseNeuralNetworkModel):
    """Class for models of the output of stationary problems that use ANNs.

    This class implements a |Model| that uses a neural network for solving for the output
    quantity.

    Parameters
    ----------
    neural_network
        The neural network that approximates the mapping from parameter space
        to output space. Should be an instance of
        :class:`~pymor.models.neural_network.FullyConnectedNN` with input size that
        matches the (total) number of parameters and output size equal to the
        dimension of the output space.
    parameters
        |Parameters| of the reduced order model (the same as used in the full-order
        model).
    scaling_parameters
        Dict of tensors that determine how to scale inputs before passing them
        through the neural network and outputs after obtaining them from the
        neural network. If not provided or each entry is `None`, no scaling is
        applied. Required keys are `'min_inputs'`, `'max_inputs'`, `'min_targets'`,
        and `'max_targets'`.
    error_estimator
        An error estimator for the problem. This can be any object with
        an `estimate_error(U, mu, m)` method. If `error_estimator` is
        not `None`, an `estimate_error(U, mu)` method is added to the
        model which will call `error_estimator.estimate_error(U, mu, self)`.
    name
        Name of the model.
    """

    def __init__(self, neural_network, parameters={}, scaling_parameters={},
                 error_estimator=None, name=None):

        super().__init__(error_estimator=error_estimator, name=name)

        self.__auto_init(locals())

    def _compute(self, solution=False, output=False, solution_d_mu=False, output_d_mu=False,
                 solution_error_estimate=False, output_error_estimate=False,
                 output_d_mu_return_array=False, mu=None, **kwargs):
        if output:
            converted_input = torch.from_numpy(mu.to_numpy()).double()
            converted_input = self._scale_input(converted_input)
            output = self.neural_network(converted_input).data.numpy()
            output = self._scale_target(output)
            if isinstance(output, torch.Tensor):
                output = output.numpy()
            return {'output': output, 'solution': None}
        return {}


class NeuralNetworkInstationaryModel(BaseNeuralNetworkModel):
    """Class for models of instationary problems that use artificial neural networks.

    This class implements a |Model| that uses a neural network for solving.

    Parameters
    ----------
    T
        The final time T.
    nt
        The number of time steps.
    neural_network
        The neural network that approximates the mapping from parameter space
        to solution space. Should be an instance of
        :class:`~pymor.models.neural_network.FullyConnectedNN` with input size that
        matches the (total) number of parameters and output size equal to the
        dimension of the reduced space.
    parameters
        |Parameters| of the reduced order model (the same as used in the full-order
        model).
    scaling_parameters
        Dict of tensors that determine how to scale inputs before passing them
        through the neural network and outputs after obtaining them from the
        neural network. If not provided or each entry is `None`, no scaling is
        applied. Required keys are `'min_inputs'`, `'max_inputs'`, `'min_targets'`,
        and `'max_targets'`.
    output_functional
        |Operator| mapping a given solution to the model output. In many applications,
        this will be a |Functional|, i.e. an |Operator| mapping to scalars.
        This is not required, however.
    products
        A dict of inner product |Operators| defined on the discrete space the
        problem is posed on. For each product with key `'x'` a corresponding
        attribute `x_product`, as well as a norm method `x_norm` is added to
        the model.
    error_estimator
        An error estimator for the problem. This can be any object with
        an `estimate_error(U, mu, m)` method. If `error_estimator` is
        not `None`, an `estimate_error(U, mu)` method is added to the
        model which will call `error_estimator.estimate_error(U, mu, self)`.
    visualizer
        A visualizer for the problem. This can be any object with
        a `visualize(U, m, ...)` method. If `visualizer`
        is not `None`, a `visualize(U, *args, **kwargs)` method is added
        to the model which forwards its arguments to the
        visualizer's `visualize` method.
    name
        Name of the model.
    """

    def __init__(self, T, nt, neural_network, parameters={}, scaling_parameters={},
                 output_functional=None, products=None, error_estimator=None,
                 visualizer=None, name=None):

        super().__init__(products=products, error_estimator=error_estimator,
                         visualizer=visualizer, name=name)

        self.__auto_init(locals())
        self.solution_space = NumpyVectorSpace(neural_network.output_dimension)
        output_functional = output_functional or ZeroOperator(NumpyVectorSpace(0), self.solution_space)
        assert output_functional.source == self.solution_space
        self.dim_output = output_functional.range.dim

    def _compute_solution(self, mu=None, **kwargs):
        # collect all inputs in a single tensor
        inputs = self._scale_input(torch.DoubleTensor([mu.with_(t=t).to_numpy()
                                                       for t in np.linspace(0., self.T, self.nt)]))
        # pass batch of inputs to neural network
        result = self.neural_network(inputs).data.numpy()
        result = self._scale_target(result)
        # convert result into element from solution space
        return self.solution_space.make_array(result)


<<<<<<< HEAD
class NeuralNetworkLSTMInstationaryModel(Model):
    """Class for models of instationary problems that use LSTM neural networks.

    This class implements a |Model| that uses a LSTM neural network for solving.

    Parameters
    ----------
    T
        The final time T.
    nt
        The number of time steps.
    neural_network
        The neural network that approximates the mapping from parameter space
        to solution space. Should be an instance of
        :class:`~pymor.models.neural_network.LongShortTermMemoryNN` with input
        size that matches the (total) number of parameters and output size equal
        to the dimension of the reduced space.
    parameters
        |Parameters| of the reduced order model (the same as used in the full-order
        model).
    output_functional
        |Operator| mapping a given solution to the model output. In many applications,
        this will be a |Functional|, i.e. an |Operator| mapping to scalars.
        This is not required, however.
    products
        A dict of inner product |Operators| defined on the discrete space the
        problem is posed on. For each product with key `'x'` a corresponding
        attribute `x_product`, as well as a norm method `x_norm` is added to
        the model.
    error_estimator
        An error estimator for the problem. This can be any object with
        an `estimate_error(U, mu, m)` method. If `error_estimator` is
        not `None`, an `estimate_error(U, mu)` method is added to the
        model which will call `error_estimator.estimate_error(U, mu, self)`.
    visualizer
        A visualizer for the problem. This can be any object with
        a `visualize(U, m, ...)` method. If `visualizer`
        is not `None`, a `visualize(U, *args, **kwargs)` method is added
        to the model which forwards its arguments to the
        visualizer's `visualize` method.
    name
        Name of the model.
    """

    def __init__(self, T, nt, neural_network, parameters={}, output_functional=None,
                 products=None, error_estimator=None, visualizer=None, name=None):

        super().__init__(products=products, error_estimator=error_estimator,
                         visualizer=visualizer, name=name)

        self.__auto_init(locals())
        self.solution_space = NumpyVectorSpace(neural_network.output_dimension)
        output_functional = output_functional or ZeroOperator(NumpyVectorSpace(0), self.solution_space)
        assert output_functional.source == self.solution_space
        self.dim_output = output_functional.range.dim

    def _compute_solution(self, mu=None, **kwargs):
        # create tensor of parameters at different time instances
        def time_dependent_parameter(t):
            return [mu.get_time_dependent_value(param)(t) for param in self.parameters]

        parameters = torch.DoubleTensor([np.array([time_dependent_parameter(t)
                                                   for t in np.linspace(0., self.T, self.nt)])])

        # obtain (reduced) coordinates by forward pass of the parameter values
        # through the neural network
        result_neural_network = self.neural_network(parameters[..., 0]).data.numpy()[0]

        return self.solution_space.make_array(result_neural_network)


class NeuralNetworkInstationaryStatefreeOutputModel(Model):
=======
class NeuralNetworkInstationaryStatefreeOutputModel(BaseNeuralNetworkModel):
>>>>>>> 24959527
    """Class for models of the output of instationary problems that use ANNs.

    This class implements a |Model| that uses a neural network for solving for the output
    quantity in the instationary case.

    Parameters
    ----------
    T
        The final time T.
    nt
        The number of time steps.
    neural_network
        The neural network that approximates the mapping from parameter space
        to output space. Should be an instance of
        :class:`~pymor.models.neural_network.FullyConnectedNN` with input size that
        matches the (total) number of parameters and output size equal to the
        dimension of the output space.
    parameters
        |Parameters| of the reduced order model (the same as used in the full-order
        model).
    scaling_parameters
        Dict of tensors that determine how to scale inputs before passing them
        through the neural network and outputs after obtaining them from the
        neural network. If not provided or each entry is `None`, no scaling is
        applied. Required keys are `'min_inputs'`, `'max_inputs'`, `'min_targets'`,
        and `'max_targets'`.
    error_estimator
        An error estimator for the problem. This can be any object with
        an `estimate_error(U, mu, m)` method. If `error_estimator` is
        not `None`, an `estimate_error(U, mu)` method is added to the
        model which will call `error_estimator.estimate_error(U, mu, self)`.
    name
        Name of the model.
    """

    def __init__(self, T, nt, neural_network, parameters={}, scaling_parameters={},
                 error_estimator=None, name=None):

        super().__init__(error_estimator=error_estimator, name=name)

        self.__auto_init(locals())

    def _compute(self, solution=False, output=False, solution_d_mu=False, output_d_mu=False,
                 solution_error_estimate=False, output_error_estimate=False,
                 output_d_mu_return_array=False, mu=None, **kwargs):

        if output:
            # collect all inputs in a single tensor
            inputs = self._scale_input(torch.DoubleTensor([mu.with_(t=t).to_numpy()
                                                           for t in np.linspace(0., self.T, self.nt)]))
            # pass batch of inputs to neural network
            outputs = self.neural_network(inputs).data.numpy()
            outputs = self._scale_target(outputs)
            if isinstance(outputs, torch.Tensor):
                outputs = outputs.numpy()

            return {'output': outputs, 'solution': None}
        return {}


class NeuralNetworkLSTMInstationaryStatefreeOutputModel(Model):
    """Class for models of the output of instationary problems that use LSTM neural networks.

    This class implements a |Model| that uses a LSTM neural network for solving for the output
    quantity in the instationary case.

    Parameters
    ----------
    T
        The final time T.
    nt
        The number of time steps.
    neural_network
        The neural network that approximates the mapping from parameter space
        to solution space. Should be an instance of
        :class:`~pymor.models.neural_network.LongShortTermMemoryNN` with input
        size that matches the (total) number of parameters and output size equal
        to the dimension of the reduced space.
    parameters
        |Parameters| of the reduced order model (the same as used in the full-order
        model).
    error_estimator
        An error estimator for the problem. This can be any object with
        an `estimate_error(U, mu, m)` method. If `error_estimator` is
        not `None`, an `estimate_error(U, mu)` method is added to the
        model which will call `error_estimator.estimate_error(U, mu, self)`.
    name
        Name of the model.
    """

    def __init__(self, T, nt, neural_network, parameters={}, error_estimator=None, name=None):

        super().__init__(error_estimator=error_estimator, name=name)

        self.__auto_init(locals())
        self.solution_space = NumpyVectorSpace(neural_network.output_dimension)

    def _compute(self, solution=False, output=False, solution_d_mu=False, output_d_mu=False,
                 solution_error_estimate=False, output_error_estimate=False,
                 output_d_mu_return_array=False, mu=None, **kwargs):

        if output:
            def time_dependent_parameter(t):
                return [mu.get_time_dependent_value(param)(t) for param in self.parameters]

            parameters = torch.DoubleTensor([np.array([time_dependent_parameter(t)
                                                       for t in np.linspace(0., self.T, self.nt)])])

            result_neural_network = self.neural_network(parameters[..., 0]).data.numpy()

            return {'output': result_neural_network, 'solution': None}
        return {}


class FullyConnectedNN(nn.Module, BasicObject):
    """Class for neural networks with fully connected layers.

    This class implements neural networks consisting of linear and fully connected layers.
    Furthermore, the same activation function is used between each layer, except for the
    last one where no activation function is applied.

    Parameters
    ----------
    layer_sizes
        List of sizes (i.e. number of neurons) for the layers of the neural network.
    activation_function
        Function to use as activation function between the single layers.
    """

    def __init__(self, layer_sizes, activation_function=torch.tanh):
        super().__init__()

        if layer_sizes is None or not len(layer_sizes) > 1 or not all(size >= 1 for size in layer_sizes):
            raise ValueError

        self.input_dimension = layer_sizes[0]
        self.output_dimension = layer_sizes[-1]

        self.layers = nn.ModuleList()
        self.layers.extend([nn.Linear(int(layer_sizes[i]), int(layer_sizes[i+1]))
                            for i in range(len(layer_sizes) - 1)])

        self.activation_function = activation_function

        if not self.logging_disabled:
            self.logger.info(f'Architecture of the neural network:\n{self}')

    def forward(self, x):
        """Performs the forward pass through the neural network.

        Applies the weights in the linear layers and passes the outcomes to the
        activation function.

        Parameters
        ----------
        x
            Input for the neural network.

        Returns
        -------
        The output of the neural network for the input x.
        """
        for i in range(len(self.layers) - 1):
            x = self.activation_function(self.layers[i](x))
        return self.layers[len(self.layers)-1](x)


class LongShortTermMemoryNN(nn.Module, BasicObject):
    """Class for Long Short-Term Memory neural networks (LSTMs).

    This class implements neural networks for time series of input data of arbitrary length.
    The same LSTMCell is applied in each timestep and the hidden state of the former LSTMCell
    is used as input hidden state for the next cell.

    Parameters
    ----------
    input_dimension
        Dimension of the input (at a fixed time instance) of the LSTM.
    hidden_dimension
        Dimension of the hidden state of the LSTM.
    output_dimension
        Dimension of the output of the LSTM (must be smaller than `hidden_dimension`).
    number_layers
        Number of layers in the LSTM (if greater than 1, a stacked LSTM is used).
    """

    def __init__(self, input_dimension, hidden_dimension=10, output_dimension=1, number_layers=1):
        assert input_dimension > 0
        assert hidden_dimension > 0
        assert output_dimension > 0
        assert hidden_dimension > output_dimension
        assert number_layers > 0

        super().__init__()
        self.__auto_init(locals())

        self.lstm = nn.LSTM(input_dimension, hidden_dimension, num_layers=number_layers,
                            proj_size=output_dimension, batch_first=True).double()

        if not self.logging_disabled:
            self.logger.info(f'Architecture of the neural network:\n{self}')

    def forward(self, x):
        """Performs the forward pass through the neural network.

        Initializes the hidden and cell states and applies the weights of the LSTM layers
        followed by the output layer that maps from the hidden state to the output state.

        Parameters
        ----------
        x
            Input for the neural network.

        Returns
        -------
        The output of the neural network for the input x.
        """
        # initialize hidden state
        h_t = torch.zeros(self.number_layers, x.size(0), self.output_dimension, dtype=torch.double)
        # initialize cell state
        c_t = torch.zeros(self.number_layers, x.size(0), self.hidden_dimension, dtype=torch.double)

        # perform forward pass through LSTM and return the result
        output, _ = self.lstm(x, (h_t, c_t))
        return output<|MERGE_RESOLUTION|>--- conflicted
+++ resolved
@@ -232,8 +232,8 @@
 
     def _compute_solution(self, mu=None, **kwargs):
         # collect all inputs in a single tensor
-        inputs = self._scale_input(torch.DoubleTensor([mu.with_(t=t).to_numpy()
-                                                       for t in np.linspace(0., self.T, self.nt)]))
+        inputs = self._scale_input(torch.DoubleTensor(np.array([mu.with_(t=t).to_numpy()
+                                                                for t in np.linspace(0., self.T, self.nt)])))
         # pass batch of inputs to neural network
         result = self.neural_network(inputs).data.numpy()
         result = self._scale_target(result)
@@ -241,8 +241,7 @@
         return self.solution_space.make_array(result)
 
 
-<<<<<<< HEAD
-class NeuralNetworkLSTMInstationaryModel(Model):
+class NeuralNetworkLSTMInstationaryModel(BaseNeuralNetworkModel):
     """Class for models of instationary problems that use LSTM neural networks.
 
     This class implements a |Model| that uses a LSTM neural network for solving.
@@ -313,10 +312,7 @@
         return self.solution_space.make_array(result_neural_network)
 
 
-class NeuralNetworkInstationaryStatefreeOutputModel(Model):
-=======
 class NeuralNetworkInstationaryStatefreeOutputModel(BaseNeuralNetworkModel):
->>>>>>> 24959527
     """Class for models of the output of instationary problems that use ANNs.
 
     This class implements a |Model| that uses a neural network for solving for the output
